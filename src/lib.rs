#![deny(missing_docs)]

//! A Glutin window back-end for the Piston game engine.

extern crate glutin;
extern crate gl;
extern crate input;
extern crate window;
extern crate shader_version;

// External crates.
use input::{
    keyboard,
    MouseButton,
    Button,
    Input,
};
use window::{
    OpenGLWindow,
    Window,
    AdvancedWindow,
    ProcAddress,
    WindowSettings,
    Size,
};
use glutin::{ Api, GlRequest };

pub use shader_version::OpenGL;

/// Contains stuff for game window.
pub struct GlutinWindow {
    /// The window.
    pub window: glutin::Window,
    // Used to compute relative mouse movement.
    last_mouse_pos: Option<(f64, f64)>,
    // The back-end does not remember the title.
    title: String,
    exit_on_esc: bool,
    should_close: bool,
}

impl GlutinWindow {

    /// Creates a new game window for Glutin.
    pub fn new(opengl: OpenGL, settings: WindowSettings) -> Self {
        let (major, minor) = opengl.get_major_minor();
        let size = settings.get_size();
        let mut builder = glutin::WindowBuilder::new()
            .with_dimensions(size.width, size.height)
            .with_gl(GlRequest::Specific(Api::OpenGl, (major as u8, minor as u8)))
            .with_title(settings.get_title());
        let samples = settings.get_samples();
        if samples != 0 {
            builder = builder.with_multisampling(samples as u16);
        }
        if settings.get_fullscreen() {
            builder = builder.with_fullscreen(glutin::get_primary_monitor());
        }
        if settings.get_vsync() {
            builder = builder.with_vsync();
        }
        let window = builder.build().unwrap();
        unsafe { window.make_current(); }

        // Load the OpenGL function pointers.
        gl::load_with(|s| window.get_proc_address(s));

        GlutinWindow {
            window: window,
            last_mouse_pos: None,
            title: settings.get_title(),
            exit_on_esc: settings.get_exit_on_esc(),
            should_close: false,
        }
    }

    fn poll_event(&mut self) -> Option<Input> {
        use glutin::Event as E;
        use input::{ Key, Input, Motion };

        if let Some((x, y)) = self.last_mouse_pos {
            self.last_mouse_pos = None;
            return Some(Input::Move(Motion::MouseRelative(x, y)));
        }

        match self.window.poll_events().next() {
            None => None,
            Some(E::Resized(w, h)) =>
                Some(Input::Resize(w, h)),
            Some(E::ReceivedCharacter(ch)) => {
                let string = match ch {
                    // Ignore control characters and return ascii for Text event (like sdl2).
                    '\u{7f}' | // Delete
                    '\u{1b}' | // Escape
                    '\u{8}'  | // Backspace
                    '\r' | '\n' | '\t' => "".to_string(),
                    _ => ch.to_string()
                };
                Some(Input::Text(string))
            },
            Some(E::Focused(focused)) =>
                Some(Input::Focus(focused)),
            Some(E::KeyboardInput(glutin::ElementState::Pressed, _, Some(key))) => {
                let piston_key = map_key(key);
                if let (true, Key::Escape) = (self.exit_on_esc, piston_key) {
                    self.should_close = true;
                }
                Some(Input::Press(Button::Keyboard(piston_key)))
            },
            Some(E::KeyboardInput(glutin::ElementState::Released, _, Some(key))) =>
                Some(Input::Release(Button::Keyboard(map_key(key)))),
            Some(E::MouseMoved((x, y))) => {
                self.last_mouse_pos = Some((x as f64, y as f64));
                let f = self.window.hidpi_factor();
                Some(Input::Move(Motion::MouseCursor(x as f64 / f as f64, y as f64 / f as f64)))
            }
            Some(E::MouseWheel(x, y)) =>
<<<<<<< HEAD
                Some(Input::Move(Motion::MouseScroll(x as f64, y as f64))),
=======
                Some(Input::Move(Motion::MouseScroll(x, y))),
>>>>>>> 4eed79ca
            Some(E::MouseInput(glutin::ElementState::Pressed, button)) =>
                Some(Input::Press(Button::Mouse(map_mouse(button)))),
            Some(E::MouseInput(glutin::ElementState::Released, button)) =>
                Some(Input::Release(Button::Mouse(map_mouse(button)))),
            _ => None,
        }
    }
}

impl Window for GlutinWindow {
    type Event = Input;

    fn size(&self) -> Size {
        if let Some(size) = self.window.get_inner_size() {
            size.into()
        } else {
            (0, 0).into()
        }
    }
    fn draw_size(&self) -> Size {
        let f = self.window.hidpi_factor();
        if let Some((w, h)) = self.window.get_inner_size() {
            ((w as f32 * f) as u32, (h as f32 * f) as u32).into()
        } else {
            (0, 0).into()
        }
    }
    fn should_close(&self) -> bool {
        self.window.is_closed() || self.should_close
    }
    fn swap_buffers(&mut self) { self.window.swap_buffers(); }
    fn poll_event(&mut self) -> Option<Input> { self.poll_event() }
}

impl AdvancedWindow for GlutinWindow {
    fn get_title(&self) -> String { self.title.clone() }
    fn set_title(&mut self, value: String) {
        self.title = value;
        self.window.set_title(&self.title);
    }
    fn get_exit_on_esc(&self) -> bool { self.exit_on_esc }
    fn set_exit_on_esc(&mut self, value: bool) { self.exit_on_esc = value; }
    fn set_capture_cursor(&mut self, value: bool) {
        use glutin::CursorState;
        if value {
            let _ = self.window.set_cursor_state(CursorState::Grab);
        } else {
            let _ = self.window.set_cursor_state(CursorState::Normal);
        }
    }
}

impl OpenGLWindow for GlutinWindow {
    fn get_proc_address(&mut self, proc_name: &str) -> ProcAddress {
        self.window.get_proc_address(proc_name)
    }

    fn is_current(&self) -> bool {
        self.window.is_current()
    }

    fn make_current(&mut self) {
        unsafe {
            self.window.make_current()
        }
    }
}

/// Maps Glutin's key to Piston's key.
pub fn map_key(keycode: glutin::VirtualKeyCode) -> keyboard::Key {
    use input::keyboard::Key;
    use glutin::VirtualKeyCode as K;

    match keycode {
        K::Key0 => Key::D0,
        K::Key1 => Key::D1,
        K::Key2 => Key::D2,
        K::Key3 => Key::D3,
        K::Key4 => Key::D4,
        K::Key5 => Key::D5,
        K::Key6 => Key::D6,
        K::Key7 => Key::D7,
        K::Key8 => Key::D8,
        K::Key9 => Key::D9,
        K::A => Key::A,
        K::B => Key::B,
        K::C => Key::C,
        K::D => Key::D,
        K::E => Key::E,
        K::F => Key::F,
        K::G => Key::G,
        K::H => Key::H,
        K::I => Key::I,
        K::J => Key::J,
        K::K => Key::K,
        K::L => Key::L,
        K::M => Key::M,
        K::N => Key::N,
        K::O => Key::O,
        K::P => Key::P,
        K::Q => Key::Q,
        K::R => Key::R,
        K::S => Key::S,
        K::T => Key::T,
        K::U => Key::U,
        K::V => Key::V,
        K::W => Key::W,
        K::X => Key::X,
        K::Y => Key::Y,
        K::Z => Key::Z,
        K::Apostrophe => Key::Unknown,
        K::Backslash => Key::Backslash,
        K::Back => Key::Backspace,
        // K::CapsLock => Key::CapsLock,
        K::Delete => Key::Delete,
        K::Comma => Key::Comma,
        K::Down => Key::Down,
        K::End => Key::End,
        K::Return => Key::Return,
        K::Equals => Key::Equals,
        K::Escape => Key::Escape,
        K::F1 => Key::F1,
        K::F2 => Key::F2,
        K::F3 => Key::F3,
        K::F4 => Key::F4,
        K::F5 => Key::F5,
        K::F6 => Key::F6,
        K::F7 => Key::F7,
        K::F8 => Key::F8,
        K::F9 => Key::F9,
        K::F10 => Key::F10,
        K::F11 => Key::F11,
        K::F12 => Key::F12,
        K::F13 => Key::F13,
        K::F14 => Key::F14,
        K::F15 => Key::F15,
        // K::F16 => Key::F16,
        // K::F17 => Key::F17,
        // K::F18 => Key::F18,
        // K::F19 => Key::F19,
        // K::F20 => Key::F20,
        // K::F21 => Key::F21,
        // K::F22 => Key::F22,
        // K::F23 => Key::F23,
        // K::F24 => Key::F24,
        // Possibly next code.
        // K::F25 => Key::Unknown,
        K::Numpad0 => Key::NumPad0,
        K::Numpad1 => Key::NumPad1,
        K::Numpad2 => Key::NumPad2,
        K::Numpad3 => Key::NumPad3,
        K::Numpad4 => Key::NumPad4,
        K::Numpad5 => Key::NumPad5,
        K::Numpad6 => Key::NumPad6,
        K::Numpad7 => Key::NumPad7,
        K::Numpad8 => Key::NumPad8,
        K::Numpad9 => Key::NumPad9,
        K::NumpadComma => Key::NumPadDecimal,
        K::Divide => Key::NumPadDivide,
        K::Multiply => Key::NumPadMultiply,
        K::Subtract => Key::NumPadMinus,
        K::Add => Key::NumPadPlus,
        K::NumpadEnter => Key::NumPadEnter,
        K::NumpadEquals => Key::NumPadEquals,
        K::LShift => Key::LShift,
        K::LControl => Key::LCtrl,
        K::LAlt => Key::LAlt,
        K::LMenu => Key::LGui,
        K::RShift => Key::RShift,
        K::RControl => Key::RCtrl,
        K::RAlt => Key::RAlt,
        K::RMenu => Key::RGui,
        // Map to backslash?
        // K::GraveAccent => Key::Unknown,
        K::Home => Key::Home,
        K::Insert => Key::Insert,
        K::Left => Key::Left,
        K::LBracket => Key::LeftBracket,
        // K::Menu => Key::Menu,
        K::Minus => Key::Minus,
        K::Numlock => Key::NumLockClear,
        K::PageDown => Key::PageDown,
        K::PageUp => Key::PageUp,
        K::Pause => Key::Pause,
        K::Period => Key::Period,
        // K::PrintScreen => Key::PrintScreen,
        K::Right => Key::Right,
        K::RBracket => Key::RightBracket,
        // K::ScrollLock => Key::ScrollLock,
        K::Semicolon => Key::Semicolon,
        K::Slash => Key::Slash,
        K::Space => Key::Space,
        K::Tab => Key::Tab,
        K::Up => Key::Up,
        // K::World1 => Key::Unknown,
        // K::World2 => Key::Unknown,
        _ => Key::Unknown,
    }
}

/// Maps Glutin's mouse button to Piston's mouse button.
pub fn map_mouse(mouse_button: glutin::MouseButton) -> MouseButton {
    use glutin::MouseButton as M;

    match mouse_button {
        M::Left => MouseButton::Left,
        M::Right => MouseButton::Right,
        M::Middle => MouseButton::Middle,
        M::Other(0) => MouseButton::X1,
        M::Other(1) => MouseButton::X2,
        M::Other(2) => MouseButton::Button6,
        M::Other(3) => MouseButton::Button7,
        M::Other(4) => MouseButton::Button8,
        _ => MouseButton::Unknown
    }
}<|MERGE_RESOLUTION|>--- conflicted
+++ resolved
@@ -115,11 +115,7 @@
                 Some(Input::Move(Motion::MouseCursor(x as f64 / f as f64, y as f64 / f as f64)))
             }
             Some(E::MouseWheel(x, y)) =>
-<<<<<<< HEAD
-                Some(Input::Move(Motion::MouseScroll(x as f64, y as f64))),
-=======
                 Some(Input::Move(Motion::MouseScroll(x, y))),
->>>>>>> 4eed79ca
             Some(E::MouseInput(glutin::ElementState::Pressed, button)) =>
                 Some(Input::Press(Button::Mouse(map_mouse(button)))),
             Some(E::MouseInput(glutin::ElementState::Released, button)) =>
